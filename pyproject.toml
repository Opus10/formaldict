--- conflicted
+++ resolved
@@ -48,30 +48,17 @@
 documentation = "https://formaldict.readthedocs.io"
 
 [tool.poetry.dependencies]
-<<<<<<< HEAD
-python = ">=3.8.0,<4"
+python = ">=3.9.0,<4"
 kmatch = ">=0.3.0"
 python-dateutil = ">=2.8.1"
 prompt-toolkit = ">=3.0.2"
-=======
-python = ">=3.9.0,<4"
->>>>>>> 002f30fd
 
 [tool.poetry.dev-dependencies]
 pytest = "8.3.3"
 pytest-cov = "5.0.0"
 pytest-dotenv = "0.5.2"
-<<<<<<< HEAD
 pytest-mock = "3.7.0"
 pyyaml = "5.3.1"
-tox = "4.18.0"
-ruff = "0.6.2"
-pyright = "1.1.377"
-mkdocs = "1.6.0"
-black = "24.8.0"
-mkdocs-material = "9.5.33"
-mkdocstrings-python = "1.10.8"
-=======
 tox = "4.23.2"
 ruff = "0.7.1"
 pyright = "1.1.386"
@@ -79,7 +66,6 @@
 black = "24.10.0"
 mkdocs-material = "9.5.42"
 mkdocstrings-python = "1.12.2"
->>>>>>> 002f30fd
 footing = "*"
 setuptools = "*"
 poetry-core = "1.9.1"
