# formaldict

`formaldict` provides the constructs for parsing structured dictionaries that adhere to a schema. Along with a simple and flexible schema definition to parse and validate dictionaries, `formaldict` is integrated with [python-prompt-toolkit](https://github.com/prompt-toolkit/python-prompt-toolkit). This integration allows users to easily construct flows for command line interfaces (CLIs) when parsing structured user input.

<<<<<<< HEAD
Below is an example user input flow constructed with a `formaldict` schema used by [git-tidy](https://github.com/Opus10/git-tidy):

![Usage](https://raw.githubusercontent.com/Opus10/formaldict/main/docs/static/prompt.gif)

Check out the [docs](https://formaldict.readthedocs.io/) for a tutorial on how to use `formaldict` as the backbone for parsing structured input in your library.
=======
`formaldict` is compatible with Python 3.9 - 3.13.
>>>>>>> 002f30fd

## Documentation

[View the formaldict docs here](https://formaldict.readthedocs.io/).

## Installation

Install formaldict with:

    pip3 install formaldict

## Contributing Guide

For information on setting up formaldict for development and contributing changes, view [CONTRIBUTING.md](CONTRIBUTING.md).

## Compatibility

`formaldict` is compatible with Python 3.8 - 3.12.

## Creators

- @wesleykendall (Wes Kendall)<|MERGE_RESOLUTION|>--- conflicted
+++ resolved
@@ -2,15 +2,11 @@
 
 `formaldict` provides the constructs for parsing structured dictionaries that adhere to a schema. Along with a simple and flexible schema definition to parse and validate dictionaries, `formaldict` is integrated with [python-prompt-toolkit](https://github.com/prompt-toolkit/python-prompt-toolkit). This integration allows users to easily construct flows for command line interfaces (CLIs) when parsing structured user input.
 
-<<<<<<< HEAD
 Below is an example user input flow constructed with a `formaldict` schema used by [git-tidy](https://github.com/Opus10/git-tidy):
 
 ![Usage](https://raw.githubusercontent.com/Opus10/formaldict/main/docs/static/prompt.gif)
 
 Check out the [docs](https://formaldict.readthedocs.io/) for a tutorial on how to use `formaldict` as the backbone for parsing structured input in your library.
-=======
-`formaldict` is compatible with Python 3.9 - 3.13.
->>>>>>> 002f30fd
 
 ## Documentation
 
@@ -28,7 +24,7 @@
 
 ## Compatibility
 
-`formaldict` is compatible with Python 3.8 - 3.12.
+`formaldict` is compatible with Python 3.9 - 3.13.
 
 ## Creators
 
