<<<<<<< HEAD
# Changelog

## 1.0.6 (2024-04-23)

### Trivial

  - Python 3.12 support and mkdocs docs. [Wes Kendall, 6151d01]

## 1.0.5 (2022-08-20)

### Trivial

  - Fix release note rendering and code formatting changes [Wes Kendall, cff4576]

## 1.0.4 (2022-07-31)

### Trivial

  - Updated with the latest Python template, fixing doc builds [Wes Kendall, d293ae0]

## 1.0.3 (2022-01-31)

### Trivial

  - Updates with the latest version of the template [Wes Kendall, 309ca1d]

## 1.0.2 (2021-05-26)

### Trivial

  - Updated to the latest Python library template [Wes Kendall, 24317a0]

## 1.0.1 (2020-06-29)

### Trivial

  - Added more docs to the README [Wes Kendall, ed322b2]

## 1.0.0 (2020-06-25)

### Api-Break

  - Official V1 release bump [Wes Kendall, 3c37007]

    Bump the version to 1.0.0.

## 0.2.1 (2020-06-24)

### Trivial

  - Add git-tidy integration and update package metadata. [Wes Kendall, 56eaff8]

## 0.2.0 (2020-06-24)

### Feature

  - Added ReadTheDocs integration. [Wes Kendall, c5907ba]

    Fixed a few more lingering issues with ReadTheDocs builds related to
    poetry.

### Trivial

  - Trying other configuration methods for failing readthedocs builds. [Wes Kendall, a7b9e78]

## 0.1.2 (2020-06-23)

### Trivial

  - Adds a .readthedocs.yml file for additional readthedocs.org configuration. [Wes Kendall, a1c449b]

## 0.1.1 (2020-06-23)

### Trivial

  - Add an auto-generated requirements.txt for readthedocs.org compilation [Wes Kendall, adbd801]

## 0.1.0 (2020-06-23)

### Feature

  - V1 of formaldict [Wes Kendall, 2b121fb]

    V1 of formaldict provides the following constructs:
    1. Schema - For specifying a structure for dictionaries.
    2. FormalDict - The dictionary object that is parsed from a schema.

    Schemas can parse existing dictionaries and verify that they match
    the schema. Schemas are also integrated with python prompt toolkit
    for prompting for user input that matches the schema.
=======
# Release Notes

--8<-- "CHANGELOG.md:2"
>>>>>>> f7f43afb
<|MERGE_RESOLUTION|>--- conflicted
+++ resolved
@@ -1,96 +1,3 @@
-<<<<<<< HEAD
-# Changelog
-
-## 1.0.6 (2024-04-23)
-
-### Trivial
-
-  - Python 3.12 support and mkdocs docs. [Wes Kendall, 6151d01]
-
-## 1.0.5 (2022-08-20)
-
-### Trivial
-
-  - Fix release note rendering and code formatting changes [Wes Kendall, cff4576]
-
-## 1.0.4 (2022-07-31)
-
-### Trivial
-
-  - Updated with the latest Python template, fixing doc builds [Wes Kendall, d293ae0]
-
-## 1.0.3 (2022-01-31)
-
-### Trivial
-
-  - Updates with the latest version of the template [Wes Kendall, 309ca1d]
-
-## 1.0.2 (2021-05-26)
-
-### Trivial
-
-  - Updated to the latest Python library template [Wes Kendall, 24317a0]
-
-## 1.0.1 (2020-06-29)
-
-### Trivial
-
-  - Added more docs to the README [Wes Kendall, ed322b2]
-
-## 1.0.0 (2020-06-25)
-
-### Api-Break
-
-  - Official V1 release bump [Wes Kendall, 3c37007]
-
-    Bump the version to 1.0.0.
-
-## 0.2.1 (2020-06-24)
-
-### Trivial
-
-  - Add git-tidy integration and update package metadata. [Wes Kendall, 56eaff8]
-
-## 0.2.0 (2020-06-24)
-
-### Feature
-
-  - Added ReadTheDocs integration. [Wes Kendall, c5907ba]
-
-    Fixed a few more lingering issues with ReadTheDocs builds related to
-    poetry.
-
-### Trivial
-
-  - Trying other configuration methods for failing readthedocs builds. [Wes Kendall, a7b9e78]
-
-## 0.1.2 (2020-06-23)
-
-### Trivial
-
-  - Adds a .readthedocs.yml file for additional readthedocs.org configuration. [Wes Kendall, a1c449b]
-
-## 0.1.1 (2020-06-23)
-
-### Trivial
-
-  - Add an auto-generated requirements.txt for readthedocs.org compilation [Wes Kendall, adbd801]
-
-## 0.1.0 (2020-06-23)
-
-### Feature
-
-  - V1 of formaldict [Wes Kendall, 2b121fb]
-
-    V1 of formaldict provides the following constructs:
-    1. Schema - For specifying a structure for dictionaries.
-    2. FormalDict - The dictionary object that is parsed from a schema.
-
-    Schemas can parse existing dictionaries and verify that they match
-    the schema. Schemas are also integrated with python prompt toolkit
-    for prompting for user input that matches the schema.
-=======
 # Release Notes
 
---8<-- "CHANGELOG.md:2"
->>>>>>> f7f43afb
+--8<-- "CHANGELOG.md:2"